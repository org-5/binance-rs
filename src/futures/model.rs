--- conflicted
+++ resolved
@@ -1,10 +1,6 @@
-<<<<<<< HEAD
-use model::string_or_float;
-=======
-use crate::model::{Filters, RateLimit};
->>>>>>> c1ccfbfb
+use crate::model::string_or_float;
 
-pub use model::{
+pub use crate::model::{
     Asks, Bids, BookTickers, Filters, KlineSummaries, KlineSummary, RateLimit, ServerTime,
     SymbolPrice, Tickers,
 };
